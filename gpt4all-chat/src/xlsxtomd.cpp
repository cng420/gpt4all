#include "xlsxtomd.h"

#include <xlsxabstractsheet.h>
#include <xlsxcell.h>
#include <xlsxcellrange.h>
#include <xlsxdocument.h>
#include <xlsxformat.h>
#include <xlsxworksheet.h>

#include <QDateTime>
#include <QDebug>
#include <QList>
#include <QRegularExpression>
#include <QString>
#include <QStringList>
#include <QStringView>
#include <QVariant>
#include <QtGlobal>
#include <QtLogging>

#include <memory>

using namespace Qt::Literals::StringLiterals;


static QString formatCellText(const QXlsx::Cell *cell)
{
    if (!cell) return QString();

    QVariant value = cell->value();
    QXlsx::Format format = cell->format();
    QString cellText;

    // Determine the cell type based on format
    if (cell->isDateTime()) {
        // Handle DateTime
<<<<<<< HEAD
        QDateTime dateTime = value.toDateTime();
        cellText = dateTime.isValid() ? dateTime.toString(QStringView(u"yyyy-MM-dd")) : value.toString();
=======
        QDateTime dateTime = cell->dateTime().toDateTime();
        cellText = dateTime.isValid() ? dateTime.toString("yyyy-MM-dd") : value.toString();
>>>>>>> dc82f883
    } else {
        cellText = value.toString();
    }

    if (cellText.isEmpty())
        return QString();

    // Escape special characters
    static QRegularExpression special(uR"([\\`*_{}[\]()#+-.!])"_s);
    cellText.replace(special, uR"(\\1)"_s);
    cellText.replace(u'&', "&amp;"_L1);
    cellText.replace(u'<', "&lt;"_L1);
    cellText.replace(u'>', "&gt;"_L1);

    // Apply Markdown formatting based on font styles
    if (format.fontUnderline())
        cellText = u"_%1_"_s.arg(cellText);
    if (format.fontBold())
        cellText = u"**%1**"_s.arg(cellText);
    if (format.fontItalic())
        cellText = u"*%1*"_s.arg(cellText);
    if (format.fontStrikeOut())
        cellText = u"~~%1~~"_s.arg(cellText);

    return cellText;
}

static QString getCellValue(QXlsx::Worksheet *sheet, int row, int col)
{
    if (!sheet)
        return QString();

    // Attempt to retrieve the cell directly
    std::shared_ptr<QXlsx::Cell> cell = sheet->cellAt(row, col);

    // If the cell is part of a merged range and not directly available
    if (!cell) {
        for (const QXlsx::CellRange &range : sheet->mergedCells()) {
            if (row >= range.firstRow() && row <= range.lastRow() &&
                col >= range.firstColumn() && col <= range.lastColumn()) {
                cell = sheet->cellAt(range.firstRow(), range.firstColumn());
                break;
            }
        }
    }

    // Format and return the cell text if available
    if (cell)
        return formatCellText(cell.get());

    // Return empty string if cell is not found
    return QString();
}

QString XLSXToMD::toMarkdown(QIODevice *xlsxDevice)
{
    // Load the Excel document
    QXlsx::Document xlsx(xlsxDevice);
    if (!xlsx.load()) {
        qCritical() << "Failed to load the Excel from device";
        return QString();
    }

    QString markdown;

    // Retrieve all sheet names
    QStringList sheetNames = xlsx.sheetNames();
    if (sheetNames.isEmpty()) {
        qWarning() << "No sheets found in the Excel document.";
        return QString();
    }

    // Iterate through each worksheet by name
    for (const QString &sheetName : sheetNames) {
        QXlsx::Worksheet *sheet = dynamic_cast<QXlsx::Worksheet *>(xlsx.sheet(sheetName));
        if (!sheet) {
            qWarning() << "Failed to load sheet:" << sheetName;
            continue;
        }

        markdown += u"## %1\n\n"_s.arg(sheetName);

        // Determine the used range
        QXlsx::CellRange range = sheet->dimension();
        int firstRow = range.firstRow();
        int lastRow = range.lastRow();
        int firstCol = range.firstColumn();
        int lastCol = range.lastColumn();

        if (firstRow > lastRow || firstCol > lastCol) {
            qWarning() << "Sheet" << sheetName << "is empty.";
            markdown += QStringView(u"*No data available.*\n\n");
            continue;
        }

        auto appendRow = [&markdown](auto &list) { markdown += u"|%1|\n"_s.arg(list.join(u'|')); };

        // Empty header
        static QString header(u' ');
        static QString separator(u"---"_s);
        QStringList headers;
        QStringList separators;
        for (int col = firstCol; col <= lastCol; ++col) {
            headers << header;
            separators << separator;
        }
        appendRow(headers);
        appendRow(separators);

        // Iterate through data rows
        for (int row = 0; row <= lastRow; ++row) {
            QStringList rowData;
            for (int col = firstCol; col <= lastCol; ++col) {
                QString cellText = getCellValue(sheet, row, col);
                rowData << (cellText.isEmpty() ? u" "_s : cellText);
            }
            appendRow(rowData);
        }

        markdown += u'\n'; // Add an empty line between sheets
    }
    return markdown;
}<|MERGE_RESOLUTION|>--- conflicted
+++ resolved
@@ -34,13 +34,8 @@
     // Determine the cell type based on format
     if (cell->isDateTime()) {
         // Handle DateTime
-<<<<<<< HEAD
-        QDateTime dateTime = value.toDateTime();
+        QDateTime dateTime = cell->dateTime().toDateTime();
         cellText = dateTime.isValid() ? dateTime.toString(QStringView(u"yyyy-MM-dd")) : value.toString();
-=======
-        QDateTime dateTime = cell->dateTime().toDateTime();
-        cellText = dateTime.isValid() ? dateTime.toString("yyyy-MM-dd") : value.toString();
->>>>>>> dc82f883
     } else {
         cellText = value.toString();
     }
