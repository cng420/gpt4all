#include "chat.h"

#include "chatlistmodel.h"
#include "mysettings.h"
#include "network.h"
#include "server.h"
#include "xlsxtomd.h"

#include <QDataStream>
#include <QDateTime>
#include <QDebug>
#include <QLatin1String>
#include <QMap>
#include <QString>
#include <QStringList>
#include <QTextStream>
#include <Qt>
#include <QtGlobal>
#include <QtLogging>

#include <utility>

Chat::Chat(QObject *parent)
    : QObject(parent)
    , m_id(Network::globalInstance()->generateUniqueId())
    , m_name(tr("New Chat"))
    , m_chatModel(new ChatModel(this))
    , m_responseState(Chat::ResponseStopped)
    , m_creationDate(QDateTime::currentSecsSinceEpoch())
    , m_llmodel(new ChatLLM(this))
    , m_collectionModel(new LocalDocsCollectionsModel(this))
{
    connectLLM();
}

Chat::Chat(bool isServer, QObject *parent)
    : QObject(parent)
    , m_id(Network::globalInstance()->generateUniqueId())
    , m_name(tr("Server Chat"))
    , m_chatModel(new ChatModel(this))
    , m_responseState(Chat::ResponseStopped)
    , m_creationDate(QDateTime::currentSecsSinceEpoch())
    , m_llmodel(new Server(this))
    , m_isServer(true)
    , m_collectionModel(new LocalDocsCollectionsModel(this))
{
    connectLLM();
}

Chat::~Chat()
{
    delete m_llmodel;
    m_llmodel = nullptr;
}

void Chat::connectLLM()
{
    // Should be in different threads
    connect(m_llmodel, &ChatLLM::modelLoadingPercentageChanged, this, &Chat::handleModelLoadingPercentageChanged, Qt::QueuedConnection);
    connect(m_llmodel, &ChatLLM::responseChanged, this, &Chat::handleResponseChanged, Qt::QueuedConnection);
    connect(m_llmodel, &ChatLLM::promptProcessing, this, &Chat::promptProcessing, Qt::QueuedConnection);
    connect(m_llmodel, &ChatLLM::generatingQuestions, this, &Chat::generatingQuestions, Qt::QueuedConnection);
    connect(m_llmodel, &ChatLLM::responseStopped, this, &Chat::responseStopped, Qt::QueuedConnection);
    connect(m_llmodel, &ChatLLM::modelLoadingError, this, &Chat::handleModelLoadingError, Qt::QueuedConnection);
    connect(m_llmodel, &ChatLLM::modelLoadingWarning, this, &Chat::modelLoadingWarning, Qt::QueuedConnection);
    connect(m_llmodel, &ChatLLM::restoringFromTextChanged, this, &Chat::handleRestoringFromText, Qt::QueuedConnection);
    connect(m_llmodel, &ChatLLM::generatedNameChanged, this, &Chat::generatedNameChanged, Qt::QueuedConnection);
    connect(m_llmodel, &ChatLLM::generatedQuestionFinished, this, &Chat::generatedQuestionFinished, Qt::QueuedConnection);
    connect(m_llmodel, &ChatLLM::reportSpeed, this, &Chat::handleTokenSpeedChanged, Qt::QueuedConnection);
    connect(m_llmodel, &ChatLLM::loadedModelInfoChanged, this, &Chat::loadedModelInfoChanged, Qt::QueuedConnection);
    connect(m_llmodel, &ChatLLM::databaseResultsChanged, this, &Chat::handleDatabaseResultsChanged, Qt::QueuedConnection);
    connect(m_llmodel, &ChatLLM::modelInfoChanged, this, &Chat::handleModelInfoChanged, Qt::QueuedConnection);
    connect(m_llmodel, &ChatLLM::trySwitchContextOfLoadedModelCompleted, this, &Chat::handleTrySwitchContextOfLoadedModelCompleted, Qt::QueuedConnection);

    connect(this, &Chat::promptRequested, m_llmodel, &ChatLLM::prompt, Qt::QueuedConnection);
    connect(this, &Chat::modelChangeRequested, m_llmodel, &ChatLLM::modelChangeRequested, Qt::QueuedConnection);
    connect(this, &Chat::loadDefaultModelRequested, m_llmodel, &ChatLLM::loadDefaultModel, Qt::QueuedConnection);
    connect(this, &Chat::generateNameRequested, m_llmodel, &ChatLLM::generateName, Qt::QueuedConnection);
    connect(this, &Chat::regenerateResponseRequested, m_llmodel, &ChatLLM::regenerateResponse, Qt::QueuedConnection);
    connect(this, &Chat::resetResponseRequested, m_llmodel, &ChatLLM::resetResponse, Qt::QueuedConnection);
    connect(this, &Chat::resetContextRequested, m_llmodel, &ChatLLM::resetContext, Qt::QueuedConnection);
    connect(this, &Chat::processSystemPromptRequested, m_llmodel, &ChatLLM::processSystemPrompt, Qt::QueuedConnection);

    connect(this, &Chat::collectionListChanged, m_collectionModel, &LocalDocsCollectionsModel::setCollections);
}

void Chat::reset()
{
    stopGenerating();
    // Erase our current on disk representation as we're completely resetting the chat along with id
    ChatListModel::globalInstance()->removeChatFile(this);
    emit resetContextRequested();
    m_id = Network::globalInstance()->generateUniqueId();
    emit idChanged(m_id);
    // NOTE: We deliberately do no reset the name or creation date to indicate that this was originally
    // an older chat that was reset for another purpose. Resetting this data will lead to the chat
    // name label changing back to 'New Chat' and showing up in the chat model list as a 'New Chat'
    // further down in the list. This might surprise the user. In the future, we might get rid of
    // the "reset context" button in the UI. Right now, by changing the model in the combobox dropdown
    // we effectively do a reset context. We *have* to do this right now when switching between different
    // types of models. The only way to get rid of that would be a very long recalculate where we rebuild
    // the context if we switch between different types of models. Probably the right way to fix this
    // is to allow switching models but throwing up a dialog warning users if we switch between types
    // of models that a long recalculation will ensue.
    m_chatModel->clear();
}

void Chat::processSystemPrompt()
{
    emit processSystemPromptRequested();
}

void Chat::resetResponseState()
{
    if (m_responseInProgress && m_responseState == Chat::LocalDocsRetrieval)
        return;

    m_generatedQuestions = QList<QString>();
    emit generatedQuestionsChanged();
    m_tokenSpeed = QString();
    emit tokenSpeedChanged();
    m_responseInProgress = true;
    m_responseState = m_collections.empty() ? Chat::PromptProcessing : Chat::LocalDocsRetrieval;
    emit responseInProgressChanged();
    emit responseStateChanged();
}

void Chat::newPromptResponsePair(const QString &prompt, const QList<QUrl> &attachedUrls)
{
    QStringList attachedContexts;
    for (const QUrl &url : attachedUrls) {
        Q_ASSERT(url.isLocalFile());
        const QString localFilePath = url.toLocalFile();
        const QFileInfo info(localFilePath);
        Q_ASSERT(info.suffix() == "xlsx"); // We only support excel right now
        attachedContexts << XLSXToMD::toMarkdown(info.canonicalFilePath());
    }

    QString rawPrompt = prompt;
    if (!attachedContexts.isEmpty())
        rawPrompt = attachedContexts.join("\n\n") + "\n\n" + prompt;

    newPromptResponsePairInternal(prompt, rawPrompt, attachedUrls);
    emit resetResponseRequested();

    this->prompt(rawPrompt);
}

void Chat::prompt(const QString &rawPrompt)
{
    resetResponseState();
    emit promptRequested(m_collections, rawPrompt);
}

void Chat::regenerateResponse()
{
    const int index = m_chatModel->count() - 1;
    m_chatModel->updateSources(index, QList<ResultInfo>());
    emit regenerateResponseRequested();
}

void Chat::stopGenerating()
{
    m_llmodel->stopGenerating();
}

QString Chat::response() const
{
    return m_response;
}

Chat::ResponseState Chat::responseState() const
{
    return m_responseState;
}

void Chat::handleResponseChanged(const QString &response)
{
    if (m_responseState != Chat::ResponseGeneration) {
        m_responseState = Chat::ResponseGeneration;
        emit responseStateChanged();
    }

    m_response = response;
    const int index = m_chatModel->count() - 1;
    m_chatModel->updateValue(index, this->response());
    emit responseChanged();
}

void Chat::handleModelLoadingPercentageChanged(float loadingPercentage)
{
    if (m_shouldDeleteLater)
        deleteLater();

    if (loadingPercentage == m_modelLoadingPercentage)
        return;

    bool wasLoading = isCurrentlyLoading();
    bool wasLoaded = isModelLoaded();

    m_modelLoadingPercentage = loadingPercentage;
    emit modelLoadingPercentageChanged();

    if (isCurrentlyLoading() != wasLoading)
        emit isCurrentlyLoadingChanged();

    if (isModelLoaded() != wasLoaded)
        emit isModelLoadedChanged();
}

void Chat::promptProcessing()
{
    m_responseState = !databaseResults().isEmpty() ? Chat::LocalDocsProcessing : Chat::PromptProcessing;
     emit responseStateChanged();
}

void Chat::generatingQuestions()
{
    m_responseState = Chat::GeneratingQuestions;
    emit responseStateChanged();
}

void Chat::responseStopped(qint64 promptResponseMs)
{
    m_tokenSpeed = QString();
    emit tokenSpeedChanged();
    emit responseChanged();

    m_responseInProgress = false;
    m_responseState = Chat::ResponseStopped;
    emit responseInProgressChanged();
    emit responseStateChanged();
    if (m_generatedName.isEmpty())
        emit generateNameRequested();

    Network::globalInstance()->trackChatEvent("response_complete", {
        {"first", m_firstResponse},
        {"message_count", chatModel()->count()},
        {"$duration", promptResponseMs / 1000.},
    });
    m_firstResponse = false;
}

ModelInfo Chat::modelInfo() const
{
    return m_modelInfo;
}

void Chat::setModelInfo(const ModelInfo &modelInfo)
{
    if (m_modelInfo == modelInfo && isModelLoaded())
        return;

    m_modelInfo = modelInfo;
    emit modelInfoChanged();
    emit modelChangeRequested(modelInfo);
}

// the server needs to block until response is reset, so it calls resetResponse on its own m_llmThread
void Chat::serverNewPromptResponsePair(const QString &prompt, const QList<QUrl> &attachedUrls)
{
<<<<<<< HEAD
    const QString rawPrompt = prompt; // the raw prompt is the same in this case
    newPromptResponsePairInternal(prompt, rawPrompt, attachedUrls);
=======
    resetResponseState();
    m_chatModel->updateCurrentResponse(m_chatModel->count() - 1, false);
    // the prompt is passed as the prompt item's value and the response item's prompt
    m_chatModel->appendPrompt("Prompt: ", prompt);
    m_chatModel->appendResponse("Response: ", prompt);
    emit resetResponseRequested();
>>>>>>> 3025f9de
}

void Chat::newPromptResponsePairInternal(const QString &prompt, const QString &rawPrompt, const QList<QUrl> &attachedUrls)
{
    // FIXME: (Adam) The whole thing needs to be rethought as we want to write a new feature that gives
    // a raw view of all messages and the current naming here is beyond confusing and obscure
    resetResponseState();
    m_chatModel->updateCurrentResponse(m_chatModel->count() - 1, false);
<<<<<<< HEAD
    m_chatModel->appendPrompt("Prompt: ", prompt, attachedUrls);
    m_chatModel->appendResponse("Response: ", rawPrompt); // This is what is passed to the model
=======
    // the prompt is passed as the prompt item's value and the response item's prompt
    m_chatModel->appendPrompt("Prompt: ", prompt);
    m_chatModel->appendResponse("Response: ", prompt);
>>>>>>> 3025f9de
}

bool Chat::restoringFromText() const
{
    return m_llmodel->restoringFromText();
}

void Chat::unloadAndDeleteLater()
{
    if (!isModelLoaded()) {
        deleteLater();
        return;
    }

    m_shouldDeleteLater = true;
    unloadModel();
}

void Chat::markForDeletion()
{
    m_llmodel->setMarkedForDeletion(true);
}

void Chat::unloadModel()
{
    stopGenerating();
    m_llmodel->setShouldBeLoaded(false);
}

void Chat::reloadModel()
{
    m_llmodel->setShouldBeLoaded(true);
}

void Chat::forceUnloadModel()
{
    stopGenerating();
    m_llmodel->setForceUnloadModel(true);
    m_llmodel->setShouldBeLoaded(false);
}

void Chat::forceReloadModel()
{
    m_llmodel->setForceUnloadModel(true);
    m_llmodel->setShouldBeLoaded(true);
}

void Chat::trySwitchContextOfLoadedModel()
{
    m_trySwitchContextInProgress = 1;
    emit trySwitchContextInProgressChanged();
    m_llmodel->requestTrySwitchContext();
}

void Chat::generatedNameChanged(const QString &name)
{
    // Only use the first three words maximum and remove newlines and extra spaces
    m_generatedName = name.simplified();
    QStringList words = m_generatedName.split(' ', Qt::SkipEmptyParts);
    int wordCount = qMin(7, words.size());
    m_name = words.mid(0, wordCount).join(' ');
    emit nameChanged();
}

void Chat::generatedQuestionFinished(const QString &question)
{
    m_generatedQuestions << question;
    emit generatedQuestionsChanged();
}

void Chat::handleRestoringFromText()
{
    Network::globalInstance()->trackChatEvent("recalc_context", { {"length", m_chatModel->count()} });
    emit restoringFromTextChanged();
}

void Chat::handleModelLoadingError(const QString &error)
{
    if (!error.isEmpty()) {
        auto stream = qWarning().noquote() << "ERROR:" << error << "id";
        stream.quote() << id();
    }
    m_modelLoadingError = error;
    emit modelLoadingErrorChanged();
}

void Chat::handleTokenSpeedChanged(const QString &tokenSpeed)
{
    m_tokenSpeed = tokenSpeed;
    emit tokenSpeedChanged();
}

QString Chat::deviceBackend() const
{
    return m_llmodel->deviceBackend();
}

QString Chat::device() const
{
    return m_llmodel->device();
}

QString Chat::fallbackReason() const
{
    return m_llmodel->fallbackReason();
}

void Chat::handleDatabaseResultsChanged(const QList<ResultInfo> &results)
{
    m_databaseResults = results;
    const int index = m_chatModel->count() - 1;
    m_chatModel->updateSources(index, m_databaseResults);
}

void Chat::handleModelInfoChanged(const ModelInfo &modelInfo)
{
    if (m_modelInfo == modelInfo)
        return;

    m_modelInfo = modelInfo;
    emit modelInfoChanged();
}

void Chat::handleTrySwitchContextOfLoadedModelCompleted(int value)
{
    m_trySwitchContextInProgress = value;
    emit trySwitchContextInProgressChanged();
}

bool Chat::serialize(QDataStream &stream, int version) const
{
    stream << m_creationDate;
    stream << m_id;
    stream << m_name;
    stream << m_userName;
    if (version > 4)
        stream << m_modelInfo.id();
    else
        stream << m_modelInfo.filename();
    if (version > 2)
        stream << m_collections;

    const bool serializeKV = MySettings::globalInstance()->saveChatsContext();
    if (version > 5)
        stream << serializeKV;
    if (!m_llmodel->serialize(stream, version, serializeKV))
        return false;
    if (!m_chatModel->serialize(stream, version))
        return false;
    return stream.status() == QDataStream::Ok;
}

bool Chat::deserialize(QDataStream &stream, int version)
{
    stream >> m_creationDate;
    stream >> m_id;
    emit idChanged(m_id);
    stream >> m_name;
    stream >> m_userName;
    m_generatedName = QLatin1String("nonempty");
    emit nameChanged();

    QString modelId;
    stream >> modelId;
    if (version > 4) {
        if (ModelList::globalInstance()->contains(modelId))
            m_modelInfo = ModelList::globalInstance()->modelInfo(modelId);
    } else {
        if (ModelList::globalInstance()->containsByFilename(modelId))
            m_modelInfo = ModelList::globalInstance()->modelInfoByFilename(modelId);
    }
    if (!m_modelInfo.id().isEmpty())
        emit modelInfoChanged();

    bool discardKV = m_modelInfo.id().isEmpty();

    if (version > 2) {
        stream >> m_collections;
        emit collectionListChanged(m_collections);
    }

    bool deserializeKV = true;
    if (version > 5)
        stream >> deserializeKV;

    m_llmodel->setModelInfo(m_modelInfo);
    if (!m_llmodel->deserialize(stream, version, deserializeKV, discardKV))
        return false;
    if (!m_chatModel->deserialize(stream, version))
        return false;

    m_llmodel->setStateFromText(m_chatModel->text());

    emit chatModelChanged();
    return stream.status() == QDataStream::Ok;
}

QList<QString> Chat::collectionList() const
{
    return m_collections;
}

bool Chat::hasCollection(const QString &collection) const
{
    return m_collections.contains(collection);
}

void Chat::addCollection(const QString &collection)
{
    if (hasCollection(collection))
        return;

    m_collections.append(collection);
    emit collectionListChanged(m_collections);
}

void Chat::removeCollection(const QString &collection)
{
    if (!hasCollection(collection))
        return;

    m_collections.removeAll(collection);
    emit collectionListChanged(m_collections);
}<|MERGE_RESOLUTION|>--- conflicted
+++ resolved
@@ -259,17 +259,8 @@
 // the server needs to block until response is reset, so it calls resetResponse on its own m_llmThread
 void Chat::serverNewPromptResponsePair(const QString &prompt, const QList<QUrl> &attachedUrls)
 {
-<<<<<<< HEAD
     const QString rawPrompt = prompt; // the raw prompt is the same in this case
     newPromptResponsePairInternal(prompt, rawPrompt, attachedUrls);
-=======
-    resetResponseState();
-    m_chatModel->updateCurrentResponse(m_chatModel->count() - 1, false);
-    // the prompt is passed as the prompt item's value and the response item's prompt
-    m_chatModel->appendPrompt("Prompt: ", prompt);
-    m_chatModel->appendResponse("Response: ", prompt);
-    emit resetResponseRequested();
->>>>>>> 3025f9de
 }
 
 void Chat::newPromptResponsePairInternal(const QString &prompt, const QString &rawPrompt, const QList<QUrl> &attachedUrls)
@@ -278,14 +269,9 @@
     // a raw view of all messages and the current naming here is beyond confusing and obscure
     resetResponseState();
     m_chatModel->updateCurrentResponse(m_chatModel->count() - 1, false);
-<<<<<<< HEAD
+    // the prompt is passed as the prompt item's value and the response item's prompt
     m_chatModel->appendPrompt("Prompt: ", prompt, attachedUrls);
     m_chatModel->appendResponse("Response: ", rawPrompt); // This is what is passed to the model
-=======
-    // the prompt is passed as the prompt item's value and the response item's prompt
-    m_chatModel->appendPrompt("Prompt: ", prompt);
-    m_chatModel->appendResponse("Response: ", prompt);
->>>>>>> 3025f9de
 }
 
 bool Chat::restoringFromText() const
